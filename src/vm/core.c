--- conflicted
+++ resolved
@@ -246,28 +246,11 @@
 NATIVE(bl_printstr) {
 	FILE *stream = stdout;
 
-<<<<<<< HEAD
-	if(!checkStr(vm, args[1], "str")) return true;
-
-	if(!IS_NULL(args[2])) {
-		if(!IS_INSTANCE(args[2])) {
-			BL_RAISE_EXCEPTION(vm, "TypeException", "stream is not a file");
-		}
-
-		ObjInstance *file = AS_INSTANCE(args[2]);
-
-		Value h, closed;
-		bool fail = false;
-
-		fail |= !blGetField(vm, file, "_closed", &closed) || !IS_BOOL(closed);
-		fail |= !blGetField(vm, file, "_handle", &h) || !IS_HANDLE(h);
-=======
 	if(!blIsNull(vm, 2)) {
 		if(!blCheckInstance(vm, 2, "stream")) return false;
 	
 		if(!blGetField(vm, 2, "_closed")) return false;
 		if(!blGetField(vm, 2, "_handle")) return false;
->>>>>>> 9de2071d
 
 		if(blGetBoolean(vm, -2)) BL_RAISE(vm, "IOException", "closed file");
 		
